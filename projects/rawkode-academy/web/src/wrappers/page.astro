---
import DefaultHead from "@components/html/head.astro";
import DefaultLayout from "@layouts/app.astro";

interface Props {
	title: string;
}

const { title } = Astro.props;
---

<html lang="en">
	<DefaultHead title={title}>
		<slot name="extra-head" slot="extra-head" />
	</DefaultHead>

	<body class="h-full w-full mx-auto  max-w-screen-xl bg-white dark:bg-black">
		<slot name="layout">
			<DefaultLayout>
				<slot />
			</DefaultLayout>
		</slot>
		<script>
			import "flowbite";
		</script>
	</body>
</html>

<style is:global>
	h1,
	h2,
	h3 {
		@apply mt-8 mb-4;
	}

	h1 {
		@apply mb-4 text-4xl tracking-tight font-bold text-gray-900 dark:text-white;
	}

	h2 {
		@apply text-2xl font-semibold text-gray-900 dark:text-white;
	}

	h3 {
		@apply text-xl text-gray-900 dark:text-white;
	}
<<<<<<< HEAD
</style>
=======
</style>

<DefaultHead title={title}>
	<slot name="extra-head" slot="extra-head" />
</DefaultHead>

<body class="h-full w-full mx-auto max-w-screen-3xl bg-white dark:bg-black">
	<slot name="layout">
		<DefaultLayout>
			<slot />
		</DefaultLayout>
	</slot>
	<script>
		import "flowbite";
	</script>
</body>
>>>>>>> 10899d68
<|MERGE_RESOLUTION|>--- conflicted
+++ resolved
@@ -14,7 +14,7 @@
 		<slot name="extra-head" slot="extra-head" />
 	</DefaultHead>
 
-	<body class="h-full w-full mx-auto  max-w-screen-xl bg-white dark:bg-black">
+  <body class="h-full w-full mx-auto max-w-screen-3xl bg-white dark:bg-black">
 		<slot name="layout">
 			<DefaultLayout>
 				<slot />
@@ -44,23 +44,5 @@
 	h3 {
 		@apply text-xl text-gray-900 dark:text-white;
 	}
-<<<<<<< HEAD
 </style>
-=======
-</style>
-
-<DefaultHead title={title}>
-	<slot name="extra-head" slot="extra-head" />
-</DefaultHead>
-
-<body class="h-full w-full mx-auto max-w-screen-3xl bg-white dark:bg-black">
-	<slot name="layout">
-		<DefaultLayout>
-			<slot />
-		</DefaultLayout>
-	</slot>
-	<script>
-		import "flowbite";
-	</script>
-</body>
->>>>>>> 10899d68
+  